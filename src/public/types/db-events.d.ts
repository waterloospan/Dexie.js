--- conflicted
+++ resolved
@@ -1,12 +1,8 @@
 import { DexieEventSet } from "./dexie-event-set";
 import { DexieEvent } from "./dexie-event";
 import { Transaction } from "./transaction";
-<<<<<<< HEAD
-import { RangeBtree } from "./rangeset";
 import { Dexie } from "./dexie";
-=======
 import { IntervalTree } from "./rangeset";
->>>>>>> 9248c136
 
 export interface DexieOnReadyEvent {
   subscribe(fn: (vipDb: Dexie) => any, bSticky: boolean): void;
