--- conflicted
+++ resolved
@@ -55,11 +55,7 @@
       "rollup -c ../tools/build-configs/rollup.umd.config.js",
       "node ../tools/replaceVersionAndDate.js ../dist/dexie.js",
       "node ../tools/replaceVersionAndDate.js ../dist/dexie.mjs",
-<<<<<<< HEAD
       "dts-bundle-generator --inline-declare-externals --umd-module-name Dexie -o ../dist/dexie.d.ts public/index.d.ts",
-=======
-      "dts-bundle-generator --inline-declare-externals -o ../dist/dexie.d.ts public/index.d.ts",
->>>>>>> 55f74f75
       "node ../tools/prepend.js ../dist/dexie.d.ts ../tools/build-configs/banner.txt",
       "node ../tools/replaceVersionAndDate.js ../dist/dexie.d.ts"
     ],
@@ -109,10 +105,7 @@
     "rxjs": "^6.6.6",
     "serve-static": "^1.14.1",
     "sorted-json": "^0.2.6",
-<<<<<<< HEAD
     "terser": "^5.3.1",
-=======
->>>>>>> 55f74f75
     "tslib": "^2.1.0",
     "typescript": "^4.2.2",
     "uglify-js": "^3.9.2"
