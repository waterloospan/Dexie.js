--- conflicted
+++ resolved
@@ -104,11 +104,8 @@
     "rollup-plugin-sourcemaps": "^0.4.1",
     "rxjs": "^6.6.3",
     "serve-static": "^1.14.1",
-<<<<<<< HEAD
     "terser": "^5.3.1",
-=======
     "sorted-json": "^0.2.6",
->>>>>>> 2e011a81
     "tslib": "^1.11.2",
     "typescript": "^3.8.3",
     "uglify-js": "^3.9.2"
